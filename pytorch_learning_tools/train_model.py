--- conflicted
+++ resolved
@@ -1,15 +1,3 @@
-<<<<<<< HEAD
-#!/usr/bin/env python
-
-import argparse
-
-import SimpleLogger as SimpleLogger
-
-import importlib
-import numpy as np
-
-=======
->>>>>>> 6149825f
 import os
 import pickle
 import time
@@ -23,123 +11,6 @@
 import torch.optim as optim
 from torch.autograd import Variable
 import torchvision.utils
-<<<<<<< HEAD
-
-#have to do this import to be able to use pyplot in the docker image
-import matplotlib as mpl
-mpl.use('Agg')
-import matplotlib.pyplot as plt
-from IPython import display
-import time
-from utils.model_utils import set_gpu_recursive, load_model, save_state, save_progress, maybe_save
-
-import torch.backends.cudnn as cudnn
-cudnn.benchmark = True
-
-import pdb
-
-parser = argparse.ArgumentParser()
-parser.add_argument('--gpu_ids', nargs='+', type=int, default=0, help='gpu id')
-parser.add_argument('--myseed', type=int, default=0, help='random seed')
-parser.add_argument('--lr', type=float, default=0.0005, help='learning rate')
-
-parser.add_argument('--batch_size', type=int, default=64, help='batch size')
-parser.add_argument('--nepochs', type=int, default=250, help='total number of epochs')
-
-parser.add_argument('--model_name', default='deep_conv', help='name of the model module')
-parser.add_argument('--save_dir', default='./test_classifier/deep_conv/', help='save dir')
-parser.add_argument('--save_progress_iter', type=int, default=1, help='number of iterations between saving progress')
-parser.add_argument('--save_state_iter', type=int, default=10, help='number of iterations between saving progress')
-
-parser.add_argument('--ndat', type=int, default=-1, help='Number of data points to use')
-parser.add_argument('--optimizer', default='adam', help='type of optimizer, can be {adam, RMSprop}')
-parser.add_argument('--train_module', default='train_single_target', help='training module')
-
-parser.add_argument('--channels', nargs='+', type=int, default=[0, 1, 2], help='channels to use for part 1')
-
-parser.add_argument('--data_save_path', default='./data/data.pyt', help='Save path for the dataprovider object')
-parser.add_argument('--data_provider', default='DataProvider3Dh5', help='Dataprovider object')
-parser.add_argument('--data_dir', default='/root/data/release_4_1_17/results_v2/aligned/2D', help='location of images')
-
-opt = parser.parse_args()
-print(opt)
-
-DP = importlib.import_module("data_providers." + opt.data_provider)
-model_provider = importlib.import_module("models." + opt.model_name)
-train_module = importlib.import_module("train_modules." + opt.train_module)
-
-torch.manual_seed(opt.myseed)
-torch.cuda.manual_seed(opt.myseed)
-np.random.seed(opt.myseed)
-
-if not os.path.exists(opt.save_dir):
-    os.makedirs(opt.save_dir)
-
-#######
-### GET DATA PROVIDER
-#######
-
-if os.path.exists(opt.data_save_path):
-    dp = torch.load(opt.data_save_path)
-else:
-    data_save_dir = os.path.dirname(opt.data_save_path)
-    if not os.path.exists(data_save_dir):
-        os.makedirs(data_save_dir)
-
-    dp = DP.DataProvider(opt.data_dir)
-    torch.save(dp, opt.data_save_path)
-
-if opt.ndat == -1:
-    opt.ndat = dp.get_n_dat('train')
-
-iters_per_epoch = np.ceil(opt.ndat / opt.batch_size)
-
-#######
-### TRAIN CLASSIFIER
-#######
-
-opt.channelInds = opt.channels
-dp.opts['channelInds'] = opt.channels
-opt.nch = len(opt.channels)
-
-opt.n_classes = dp.get_n_classes()
-
-train_module = train_module.trainer(dp, opt)
-
-pickle.dump(opt, open('./{0}/opt.pkl'.format(opt.save_dir), 'wb'))
-
-models, optimizers, criterions, logger, opt = load_model(model_provider, opt)
-
-#######
-### MAIN LOOP
-#######
-
-start_iter = len(logger.log['iter'])
-zAll = list()
-for this_iter in range(start_iter, math.ceil(iters_per_epoch) * opt.nepochs):
-    opt.iter = this_iter
-
-    epoch = np.floor(this_iter / iters_per_epoch)
-    epoch_next = np.floor((this_iter + 1) / iters_per_epoch)
-
-    start = time.time()
-
-    errors, target, target_pred = train_module.iteration(**models, **optimizers, **criterions, dp=dp, opt=opt)
-
-    errors_eval = train_module.evaluate(**models, **criterions, dp=dp, opt=opt, train_or_test='test')
-
-    stop = time.time()
-    deltaT = stop - start
-
-    
-    logger.add((epoch, this_iter) + errors + errors_eval + (deltaT,))
-
-    maybe_save(epoch, epoch_next, models, optimizers, logger, dp, opt)
-
-#######
-### DONE TRAINING CLASSIFIER MODEL
-#######
-=======
 import torch.backends.cudnn as cudnn
 cudnn.benchmark = True
 
@@ -167,7 +38,6 @@
                 data_dir='/root/data/release_4_1_17/results_v2/aligned/2D'):
     """
     Trains a pytorch model.
-
     Args:
         gpu_ids (int) default=0: gpu id
         myseed (int) default=0: random seed
@@ -253,4 +123,3 @@
 # call with no args for help/info.
 if __name__ == "__main__":
     fire.Fire(check_csv_column_contents)
->>>>>>> 6149825f
