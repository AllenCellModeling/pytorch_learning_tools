from abc import ABC, abstractmethod


class DataProviderABC(ABC):

    # Which inds belong to which splits?
    @property
    @abstractmethod
    def splits(self):
        pass
<<<<<<< HEAD

    # get a single data point using unique id - not how you want to iterate over data but useful for inspection
=======
    
    # How many classes are we predicting?
    @property
    @abstractmethod
    def classes(self):
        pass

    # Get data using unique ids
    # Not how you want to iterate over data but useful for inspection
>>>>>>> 3c49fd39
    @abstractmethod
    def __getitem__(self, unique_id):
        pass<|MERGE_RESOLUTION|>--- conflicted
+++ resolved
@@ -8,20 +8,8 @@
     @abstractmethod
     def splits(self):
         pass
-<<<<<<< HEAD
 
     # get a single data point using unique id - not how you want to iterate over data but useful for inspection
-=======
-    
-    # How many classes are we predicting?
-    @property
-    @abstractmethod
-    def classes(self):
-        pass
-
-    # Get data using unique ids
-    # Not how you want to iterate over data but useful for inspection
->>>>>>> 3c49fd39
     @abstractmethod
     def __getitem__(self, unique_id):
         pass